# !/usr/bin/env python
"""numerical differentiation functions:

Derivative, Gradient, Jacobian, and Hessian

Author:      Per A. Brodtkorb
Created:     01.08.2008
Copyright:   (c) pab 2008
Licence:     New BSD
"""

from __future__ import division, print_function
import numpy as np
from numpy import linalg
from numdifftools.multicomplex import Bicomplex
from numdifftools.extrapolation import Richardson, dea3, convolve
from numdifftools.step_generators import MaxStepGenerator, MinStepGenerator
from numdifftools.limits import _Limit
from scipy import misc

__all__ = ('dea3', 'Derivative', 'Jacobian', 'Gradient', 'Hessian', 'Hessdiag',
           'MinStepGenerator', 'MaxStepGenerator', 'Richardson',
           'directionaldiff')
_TINY = np.finfo(float).tiny
_EPS = np.finfo(float).eps
EPS = np.MachAr().eps
_SQRT_J = (1j + 1.0) / np.sqrt(2.0)  # = 1j**0.5


def _assert(cond, msg):
    if not cond:
        raise ValueError(msg)


_cmn_doc = """
    Calculate %(derivative)s with finite difference approximation

    Parameters
    ----------
    f : function
       function of one array f(x, `*args`, `**kwds`)
    step : float, array-like or StepGenerator object, optional
       Defines the spacing used in the approximation.
       Default is MinStepGenerator(base_step=step, step_ratio=None,
                                   num_extrap=0, **step_options)
       if step or method in in ['complex', 'multicomplex'],
       otherwise
           MaxStepGenerator(step_ratio=None, num_extrap=14, **step_options)
       The results are extrapolated if the StepGenerator generate more than 3
       steps.
    method : {'central', 'complex', 'multicomplex', 'forward', 'backward'}
        defines the method used in the approximation%(extra_parameter)s
    full_output : bool, optional
        If `full_output` is False, only the derivative is returned.
        If `full_output` is True, then (der, r) is returned `der` is the
        derivative, and `r` is a Results object.
    **step_options:
        options to pass on to the XXXStepGenerator used.

    Call Parameters
    ---------------
    x : array_like
       value at which function derivative is evaluated
    args : tuple
        Arguments for function `f`.
    kwds : dict
        Keyword arguments for function `f`.
    %(returns)s
    Notes
    -----
    Complex methods are usually the most accurate provided the function to
    differentiate is analytic. The complex-step methods also requires fewer
    steps than the other methods and can work very close to the support of
    a function.
    The complex-step derivative has truncation error O(steps**2) for `n=1` and
    O(steps**4) for `n` larger, so truncation error can be eliminated by
    choosing steps to be very small.
    Especially the first order complex-step derivative avoids the problem of
    round-off error with small steps because there is no subtraction. However,
    this method fails if f(x) does not support complex numbers or involves
    non-analytic functions such as e.g.: abs, max, min.
    Central difference methods are almost as accurate and has no restriction on
    type of function. For this reason the 'central' method is the default
    method, but sometimes one can only allow evaluation in forward or backward
    direction.

    For all methods one should be careful in decreasing the step size too much
    due to round-off errors.
    %(extra_note)s
    Reference
    ---------
    Ridout, M.S. (2009) Statistical applications of the complex-step method
        of numerical differentiation. The American Statistician, 63, 66-74

    K.-L. Lai, J.L. Crassidis, Y. Cheng, J. Kim (2005), New complex step
        derivative approximations with application to second-order
        kalman filtering, AIAA Guidance, Navigation and Control Conference,
        San Francisco, California, August 2005, AIAA-2005-5944.

    Lyness, J. M., Moler, C. B. (1966). Vandermonde Systems and Numerical
                     Differentiation. *Numerische Mathematik*.

    Lyness, J. M., Moler, C. B. (1969). Generalized Romberg Methods for
                     Integrals of Derivatives. *Numerische Mathematik*.
    %(example)s
    %(see_also)s
    """


class Derivative(_Limit):

    __doc__ = _cmn_doc % dict(
        derivative='n-th derivative',
        extra_parameter="""
    order : int, optional
        defines the order of the error term in the Taylor approximation used.
        For 'central' and 'complex' methods, it must be an even number.
    n : int, optional
        Order of the derivative.""",
        extra_note="""
    Higher order approximation methods will generally be more accurate, but may
    also suffer more from numerical problems. First order methods is usually
    not recommended.
    """, returns="""
    Returns
    -------
    der : ndarray
       array of derivatives
    """, example="""
    Example
    -------
    >>> import numpy as np
    >>> import numdifftools as nd

    # 1'st derivative of exp(x), at x == 1

    >>> fd = nd.Derivative(np.exp)
    >>> np.allclose(fd(1), 2.71828183)
    True

    >>> d2 = fd([1, 2])
    >>> np.allclose(d2, [ 2.71828183,  7.3890561 ])
    True

    >>> def f(x):
    ...     return x**3 + x**2

    >>> df = nd.Derivative(f)
    >>> np.allclose(df(1), 5)
    True
    >>> ddf = nd.Derivative(f, n=2)
    >>> np.allclose(ddf(1), 8)
    True
    """, see_also="""
    See also
    --------
    Gradient,
    Hessian
    """)

    def __init__(self, fun, step=None, method='central', order=2, n=1,
                 full_output=False, **step_options):
        self.n = n
        self.richardson_terms = 2
        super(Derivative,
              self).__init__(fun, step=step, method=method, order=order,
                             full_output=full_output, **step_options)

    n = property(fget=lambda cls: cls._n,
                 fset=lambda cls, n: (setattr(cls, '_n', n),
                                      cls._set_derivative()))

    def _set_derivative(self):
        if self.n == 0:
            self._derivative = self._derivative_zero_order
        else:
            self._derivative = self._derivative_nonzero_order

    def _derivative_zero_order(self, xi, args, kwds):
        steps = [np.zeros_like(xi)]
        results = [self.fun(xi, *args, **kwds)]
        self.set_richardson_rule(2, 0)
        return self._vstack(results, steps)

    def _derivative_nonzero_order(self, xi, args, kwds):
        diff, f = self._get_functions()
        steps, step_ratio = self._get_steps(xi)
        fxi = self._eval_first(f, xi, *args, **kwds)
        results = [diff(f, fxi, xi, h, *args, **kwds) for h in steps]

        self.set_richardson_rule(step_ratio, self.richardson_terms)

        return self._apply_fd_rule(step_ratio, results, steps)

    def _make_generator(self, step, step_options):
        if hasattr(step, '__call__'):
            return step
        options = dict(step_ratio=None, num_extrap=14)
        if step is None and self.method not in ['complex', 'multicomplex']:
            options.update(**step_options)
            return MaxStepGenerator(**options)
        options['num_extrap'] = 0
        options.update(**step_options)
        return MinStepGenerator(base_step=step, **options)

    @property
    def _method_order(self):
        step = self._richardson_step()
        # Make sure it is even and at least 2 or 4
        order = max((self.order // step) * step, step)
        return order

    @property
    def _complex_high_order(self):
        return self.method == 'complex' and (self.n > 1 or self.order >= 4)

    def _richardson_step(self):
        complex_step = 4 if self._complex_high_order else 2

        return dict(central=2, central2=2, complex=complex_step,
                    multicomplex=2).get(self.method, 1)

    def set_richardson_rule(self, step_ratio, num_terms=2):
        order = self._method_order
        step = self._richardson_step()
        self.richardson = Richardson(step_ratio=step_ratio,
                                     step=step, order=order,
                                     num_terms=num_terms)

    def _multicomplex_middle_name_or_empty(self):
        if self.method == 'multicomplex' and self.n > 1:
            _assert(self.n <= 2, 'Multicomplex method only support first '
                    'and second order derivatives.')
            return '2'
        return ''

    def _get_middle_name(self):
        if self._even_derivative and self.method in ('central', 'complex'):
            return '_even'
        if self._complex_high_order and self._odd_derivative:
            return '_odd'
        return self._multicomplex_middle_name_or_empty()

    def _get_last_name(self):
        last = ''
        if (self.method == 'complex' and self._derivative_mod_four_is_zero or
                self._complex_high_order and
                self._derivative_mod_four_is_three):
            last = '_higher'
        return last

    def _get_function_name(self):
        first = '_{0!s}'.format(self.method)
        middle = self._get_middle_name()
        last = self._get_last_name()
        name = first + middle + last
        return name

    def _get_functions(self):
        name = self._get_function_name()
        return getattr(self, name), self.fun

    def _get_steps(self, xi):
        method, n, order = self.method, self.n, self._method_order
        step_gen = self.step.step_generator_function(xi, method, n, order)
        return [step for step in step_gen()], step_gen.step_ratio

    @property
    def _odd_derivative(self):
        return self.n % 2 == 1

    @property
    def _even_derivative(self):
        return self.n % 2 == 0

    @property
    def _derivative_mod_four_is_three(self):
        return self.n % 4 == 3

    @property
    def _derivative_mod_four_is_zero(self):
        return self.n % 4 == 0

    def _eval_first_condition(self):
        even_derivative = self._even_derivative
        return ((even_derivative and self.method in ('central', 'central2')) or
                self.method in ['forward', 'backward'] or
                self.method == 'complex' and self._derivative_mod_four_is_zero)

    def _eval_first(self, f, x, *args, **kwds):
        if self._eval_first_condition():
            return f(x, *args, **kwds)
        return 0.0

    def __call__(self, x, *args, **kwds):
        xi = np.asarray(x)
        results = self._derivative(xi, args, kwds)
        derivative, info = self._extrapolate(*results)
        if self.full_output:
            return derivative, info
        return derivative

    @staticmethod
    def _fd_matrix(step_ratio, parity, nterms):
        """
        Return matrix for finite difference and complex step derivation.

        Parameters
        ----------
        step_ratio : real scalar
            ratio between steps in unequally spaced difference rule.
        parity : scalar, integer
            0 (one sided, all terms included but zeroth order)
            1 (only odd terms included)
            2 (only even terms included)
            3 (only every 4'th order terms included starting from order 2)
            4 (only every 4'th order terms included starting from order 4)
            5 (only every 4'th order terms included starting from order 1)
            6 (only every 4'th order terms included starting from order 3)
        nterms : scalar, integer
            number of terms
        """
        _assert(0 <= parity <= 6,
                'Parity must be 0, 1, 2, 3, 4, 5 or 6! ({0:d})'.format(parity))
        step = [1, 2, 2, 4, 4, 4, 4][parity]
        inv_sr = 1.0 / step_ratio
        offset = [1, 1, 2, 2, 4, 1, 3][parity]
        c0 = [1.0, 1.0, 1.0, 2.0, 24.0, 1.0, 6.0][parity]
        c = c0 / \
            misc.factorial(np.arange(offset, step * nterms + offset, step))
        [i, j] = np.ogrid[0:nterms, 0:nterms]
        return np.atleast_2d(c[j] * inv_sr ** (i * (step * j + offset)))

    @property
    def _flip_fd_rule(self):
        return ((self._even_derivative and (self.method == 'backward')) or
                (self.method == 'complex' and (self.n % 8 in [3, 4, 5, 6])))

    def _parity_complex(self, order, method_order):
        if self.n == 1 and method_order < 4:
            return (order % 2) + 1
        return (3 + 2 * int(self._odd_derivative) +
                int(self._derivative_mod_four_is_three) +
                int(self._derivative_mod_four_is_zero))

    def _parity(self, method, order, method_order):
        if method.startswith('central'):
            return (order % 2) + 1
        if method == 'complex':
            return self._parity_complex(order, method_order)
        return 0

    def _get_finite_difference_rule(self, step_ratio):
        """
        Generate finite differencing rule in advance.

        The rule is for a nominal unit step size, and will
        be scaled later to reflect the local step size.

        Member methods used
        -------------------
        _fd_matrix

        Member variables used
        ---------------------
        n
        order
        method
        """
        method = self.method
        if method in ('multicomplex', ) or self.n == 0:
            return np.ones((1,))

        order, method_order = self.n - 1, self._method_order
        parity = self._parity(method, order, method_order)
        step = self._richardson_step()
        num_terms, ix = (order + method_order) // step, order // step
        fd_mat = self._fd_matrix(step_ratio, parity, num_terms)
        fd_rule = linalg.pinv(fd_mat)[ix]

        if self._flip_fd_rule:
            fd_rule *= -1
        return fd_rule

    def _apply_fd_rule(self, step_ratio, sequence, steps):
        """
        Return derivative estimates of f at x0 for a sequence of stepsizes h

        Member variables used
        ---------------------
        n
        """
        f_del, h, original_shape = self._vstack(sequence, steps)
        fd_rule = self._get_finite_difference_rule(step_ratio)
        ne = h.shape[0]
        nr = fd_rule.size - 1
        _assert(nr < ne, 'num_steps ({0:d}) must  be larger than '
                '({1:d}) n + order - 1 = {2:d} + {3:d} -1'
                ' ({4:s})'.format(ne, nr+1, self.n, self.order, self.method)
                             )
        f_diff = convolve(f_del, fd_rule[::-1], axis=0, origin=nr // 2)

        der_init = f_diff / (h ** self.n)
        ne = max(ne - nr, 1)
        return der_init[:ne], h[:ne], original_shape

    @staticmethod
    def _central_even(f, f_x0i, x0i, h, *args, **kwds):
        return (f(x0i + h, *args, **kwds) +
                f(x0i - h, *args, **kwds)) / 2.0 - f_x0i

    @staticmethod
    def _central(f, f_x0i, x0i, h, *args, **kwds):
        return (f(x0i + h, *args, **kwds) -
                f(x0i - h, *args, **kwds)) / 2.0

    @staticmethod
    def _forward(f, f_x0i, x0i, h, *args, **kwds):
        return f(x0i + h, *args, **kwds) - f_x0i

    @staticmethod
    def _backward(f, f_x0i, x0i, h, *args, **kwds):
        return f_x0i - f(x0i - h, *args, **kwds)

    @staticmethod
    def _complex(f, fx, x, h, *args, **kwds):
        return f(x + 1j * h, *args, **kwds).imag

    @staticmethod
    def _complex_odd(f, fx, x, h, *args, **kwds):
        ih = h * _SQRT_J
        return ((_SQRT_J / 2.) * (f(x + ih, *args, **kwds) -
                                  f(x - ih, *args, **kwds))).imag

    @staticmethod
    def _complex_odd_higher(f, fx, x, h, *args, **kwds):
        ih = h * _SQRT_J
        return ((3 * _SQRT_J) * (f(x + ih, *args, **kwds) -
                                 f(x - ih, *args, **kwds))).real

    @staticmethod
    def _complex_even(f, fx, x, h, *args, **kwds):
        ih = h * _SQRT_J
        return (f(x + ih, *args, **kwds) +
                f(x - ih, *args, **kwds)).imag

    @staticmethod
    def _complex_even_higher(f, fx, x, h, *args, **kwds):
        ih = h * _SQRT_J
        return 12.0 * (f(x + ih, *args, **kwds) +
                       f(x - ih, *args, **kwds) - 2 * fx).real

    @staticmethod
    def _multicomplex(f, fx, x, h, *args, **kwds):
        z = Bicomplex(x + 1j * h, 0)
        return Bicomplex.__array_wrap__(f(z, *args, **kwds)).imag

    @staticmethod
    def _multicomplex2(f, fx, x, h, *args, **kwds):
        z = Bicomplex(x + 1j * h, h)
        return Bicomplex.__array_wrap__(f(z, *args, **kwds)).imag12


def directionaldiff(f, x0, vec, **options):
    """
    Return directional derivative of a function of n variables

    Parameters
    ----------
    f: function
        analytical function to differentiate.
    x0: array
        vector location at which to differentiate f. If x0 is an nxm array,
        then f is assumed to be a function of n*m variables.
    vec: array
        vector defining the line along which to take the derivative. It should
        be the same size as x0, but need not be a vector of unit length.
    **options:
        optional arguments to pass on to Derivative.

    Returns
    -------
    dder:  scalar
        estimate of the first derivative of f in the specified direction.

    Example
    -------
    At the global minimizer (1,1) of the Rosenbrock function,
    compute the directional derivative in the direction [1 2]

    >>> import numpy as np
    >>> import numdifftools as nd
    >>> vec = np.r_[1, 2]
    >>> rosen = lambda x: (1-x[0])**2 + 105*(x[1]-x[0]**2)**2
    >>> dd, info = nd.directionaldiff(rosen, [1, 1], vec, full_output=True)
    >>> np.allclose(dd, 0)
    True
    >>> np.abs(info.error_estimate)<1e-14
    True

    See also
    --------
    Derivative,
    Gradient

    """
    x0 = np.asarray(x0)
    vec = np.asarray(vec)
    _assert(x0.size == vec.size, 'vec and x0 must be the same shapes')
    vec = np.reshape(vec / np.linalg.norm(vec.ravel()), x0.shape)
    return Derivative(lambda t: f(x0 + t * vec), **options)(0)


class Jacobian(Derivative):

    __doc__ = _cmn_doc % dict(
        derivative='Jacobian',
        extra_parameter="""
    order : int, optional
        defines the order of the error term in the Taylor approximation used.
        For 'central' and 'complex' methods, it must be an even number.""",
        returns="""
    Returns
    -------
    jacob : array
        Jacobian
    """, extra_note="""
    Higher order approximation methods will generally be more accurate, but may
    also suffer more from numerical problems. First order methods is usually
    not recommended.

    If fun returns a 1d array, it returns a Jacobian. If a 2d array is returned
    by fun (e.g., with a value for each observation), it returns a 3d array
    with the Jacobian of each observation with shape xk x nobs x xk. I.e.,
    the Jacobian of the first observation would be [:, 0, :]
    """, example="""
    Example
    -------
    >>> import numdifftools as nd

    #(nonlinear least squares)

    >>> xdata = np.arange(0,1,0.1)
    >>> ydata = 1+2*np.exp(0.75*xdata)
    >>> fun = lambda c: (c[0]+c[1]*np.exp(c[2]*xdata) - ydata)**2
    >>> np.allclose(fun([1, 2, 0.75]).shape,  (10,))
    True

    >>> Jfun = nd.Jacobian(fun)
    >>> val = Jfun([1, 2, 0.75])
    >>> np.allclose(val, np.zeros((10,3)))
    True

    >>> fun2 = lambda x : x[0]*x[1]*x[2]**2
    >>> Jfun2 = nd.Jacobian(fun2)
    >>> np.allclose(Jfun2([1.,2.,3.]), [[18., 9., 12.]])
    True

    >>> fun3 = lambda x : np.vstack((x[0]*x[1]*x[2]**2, x[0]*x[1]*x[2]))
    >>> Jfun3 = nd.Jacobian(fun3)
    >>> np.allclose(Jfun3([1., 2., 3.]), [[18., 9., 12.], [6., 3., 2.]])
    True
    >>> np.allclose(Jfun3([4., 5., 6.]), [[180., 144., 240.], [30., 24., 20.]])
    True
    >>> np.allclose(Jfun3(np.array([[1.,2.,3.]]).T), [[ 18.,   9.,  12.],
    ...                                               [ 6.,   3.,   2.]])
    True

    """, see_also="""
    See also
    --------
    Derivative, Hessian, Gradient
    """)
    n = property(fget=lambda cls: 1,
                 fset=lambda cls, val: cls._set_derivative())

    @staticmethod
    def _check_equal_size(f_del, h):
        _assert(f_del.size == h.size, 'fun did not return data of correct '
                'size (it must be vectorized)')

    @staticmethod
    def _atleast_2d(original_shape, ndim):
        if ndim == 1:
            original_shape = (1, ) + tuple(original_shape)
        return tuple(original_shape)


    def _vstack(self, sequence, steps):
        original_shape = list(np.shape(np.atleast_1d(sequence[0].squeeze())))
        ndim = len(original_shape)
        axes = [0, 1, 2][:ndim]
        axes[:2] = axes[1::-1]
        original_shape[:2] = original_shape[1::-1]

        f_del = np.vstack([np.atleast_1d(r.squeeze()).transpose(axes).ravel()
                          for r in sequence])
        h = np.vstack([np.atleast_1d(r.squeeze()).transpose(axes).ravel()
                          for r in steps])
        return f_del, h, self._atleast_2d(original_shape, ndim)

    @staticmethod
    def _identity(n):
        m = np.zeros((n, n, n))
        np.put(m, np.arange(0, n ** 3, n * (n + 1) + 1), 1)
        return m

    def _increments(self, n, h):
        return np.dot(self._identity(n), h)

    def _central(self, f, fx, x, h, *args, **kwds):
        n = len(x)
        increments = self._increments(n, h)
        partials = [(f(x + hi, *args, **kwds) - f(x - hi, *args, **kwds)) / 2.0
                    for hi in increments]
        return np.array(partials)

    def _backward(self, f, fx, x, h, *args, **kwds):
        n = len(x)
        increments = self._increments(n, h)
        partials = [fx - f(x - hi, *args, **kwds) for hi in increments]
        return np.array(partials)

    def _forward(self, f, fx, x, h, *args, **kwds):
        n = len(x)
        increments = self._increments(n, h)
        partials = [f(x + hi, *args, **kwds) - fx for hi in increments]
        return np.array(partials)

    def _complex(self, f, fx, x, h, *args, **kwds):
        n = len(x)
        increments = 1j * self._increments(n, h)
        partials = [f(x + ih, *args, **kwds).imag for ih in increments]
        return np.array(partials)

    def _complex_odd(self, f, fx, x, h, *args, **kwds):
        n = len(x)
        increments = _SQRT_J * self._increments(n, h)
        partials = [((_SQRT_J / 2.) * (f(x + ih, *args, **kwds) -
                                       f(x - ih, *args, **kwds))).imag
                    for ih in increments]
        return np.array(partials)

    def _multicomplex(self, f, fx, x, h, *args, **kwds):
        n = len(x)
        increments = 1j * self._increments(n, h)
        cmplx_wrap = Bicomplex.__array_wrap__
        partials = [cmplx_wrap(f(Bicomplex(x + hi, 0), *args, **kwds)).imag
                    for hi in increments]
        return np.array(partials)

    def _derivative_nonzero_order(self, xi, args, kwds):
        diff, f = self._get_functions()
        steps, step_ratio = self._get_steps(xi)
        fxi = f(xi, *args, **kwds)
        results = [diff(f, fxi, xi, h, *args, **kwds) for h in steps]

        n = len(xi)
        one = np.ones_like(fxi)
        steps2 = [np.array([one * h[i] for i in range(n)]) for h in steps]

        self.set_richardson_rule(step_ratio, self.richardson_terms)
        return self._apply_fd_rule(step_ratio, results, steps2)

    def __call__(self, x, *args, **kwds):
<<<<<<< HEAD
        vals = super(Jacobian, self).__call__(np.atleast_1d(x), *args, **kwds)
        if self.full_output:
            vals, info = vals
        if vals.ndim == 3:
            vals = np.array([np.hstack([np.diag(hj) for hj in hi])
                            for hi in vals])
        if self.full_output:
            return vals, info
        return vals
=======
        return super(Jacobian, self).__call__(np.atleast_1d(x), *args, **kwds)
>>>>>>> 34eda21b


class Gradient(Jacobian):

    __doc__ = _cmn_doc % dict(
        derivative='Gradient',
        extra_parameter="""
    order : int, optional
        defines the order of the error term in the Taylor approximation used.
        For 'central' and 'complex' methods, it must be an even number.""",
        returns="""
    Returns
    -------
    grad : array
        gradient
    """, extra_note="""
    Higher order approximation methods will generally be more accurate, but may
    also suffer more from numerical problems. First order methods is usually
    not recommended.

    If x0 is an nxm array, then fun is assumed to be a function of n*m variables.
    """, example="""
    Example
    -------
    >>> import numpy as np
    >>> import numdifftools as nd
    >>> fun = lambda x: np.sum(x**2)
    >>> dfun = nd.Gradient(fun)
    >>> dfun([1,2,3])
    array([ 2.,  4.,  6.])

    # At [x,y] = [1,1], compute the numerical gradient
    # of the function sin(x-y) + y*exp(x)

    >>> sin = np.sin; exp = np.exp
    >>> z = lambda xy: sin(xy[0]-xy[1]) + xy[1]*exp(xy[0])
    >>> dz = nd.Gradient(z)
    >>> grad2 = dz([1, 1])
    >>> grad2
    array([ 3.71828183,  1.71828183])

    # At the global minimizer (1,1) of the Rosenbrock function,
    # compute the gradient. It should be essentially zero.

    >>> rosen = lambda x : (1-x[0])**2 + 105.*(x[1]-x[0]**2)**2
    >>> rd = nd.Gradient(rosen)
    >>> grad3 = rd([1,1])
    >>> np.allclose(grad3,[0, 0])
    True""", see_also="""
    See also
    --------
    Derivative, Hessian, Jacobian
    """)

    def __call__(self, x, *args, **kwds):
        return super(Gradient, self).__call__(np.atleast_1d(x).ravel(),
                                              *args, **kwds).squeeze()


class Hessdiag(Derivative):

    __doc__ = _cmn_doc % dict(
        derivative='Hessian diagonal',
        extra_parameter="""order : int, optional
        defines the order of the error term in the Taylor approximation used.
        For 'central' and 'complex' methods, it must be an even number.""",
        returns="""
    Returns
    -------
    hessdiag : array
        hessian diagonal
    """, extra_note="""
    Higher order approximation methods will generally be more accurate, but may
    also suffer more from numerical problems. First order methods is usually
    not recommended.
    """, example="""
    Example
    -------
    >>> import numpy as np
    >>> import numdifftools as nd
    >>> fun = lambda x : x[0] + x[1]**2 + x[2]**3
    >>> Hfun = nd.Hessdiag(fun, full_output=True)
    >>> hd, info = Hfun([1,2,3])
    >>> np.allclose(hd, [  0.,   2.,  18.])
    True

    >>> info.error_estimate < 1e-11
    array([ True,  True,  True], dtype=bool)
    """, see_also="""
    See also
    --------
    Derivative, Hessian, Jacobian, Gradient
    """)

    def __init__(self, f, step=None, method='central', order=2,
                 full_output=False, **step_options):
        super(Hessdiag, self).__init__(f, step=step, method=method, n=2,
                                       order=order, full_output=full_output,
                                       **step_options)

    n = property(fget=lambda cls: 2,
                 fset=lambda cls, n: cls._set_derivative())

    @staticmethod
    def _central2(f, fx, x, h, *args, **kwds):
        """Eq. 8"""
        n = len(x)
        increments = np.identity(n) * h
        partials = [(f(x + 2 * hi, *args, **kwds) +
                     f(x - 2 * hi, *args, **kwds) + 2 * fx -
                     2 * f(x + hi, *args, **kwds) -
                     2 * f(x - hi, *args, **kwds)) / 4.0
                    for hi in increments]
        return np.array(partials)

    @staticmethod
    def _central_even(f, fx, x, h, *args, **kwds):
        """Eq. 9"""
        n = len(x)
        increments = np.identity(n) * h
        partials = [(f(x + hi, *args, **kwds) +
                     f(x - hi, *args, **kwds)) / 2.0 - fx
                    for hi in increments]
        return np.array(partials)

    @staticmethod
    def _backward(f, fx, x, h, *args, **kwds):
        n = len(x)
        increments = np.identity(n) * h
        partials = [fx - f(x - hi, *args, **kwds) for hi in increments]
        return np.array(partials)

    @staticmethod
    def _forward(f, fx, x, h, *args, **kwds):
        n = len(x)
        increments = np.identity(n) * h
        partials = [f(x + hi, *args, **kwds) - fx for hi in increments]
        return np.array(partials)

    @staticmethod
    def _multicomplex2(f, fx, x, h, *args, **kwds):
        n = len(x)
        increments = np.identity(n) * h
        cmplx_wrap = Bicomplex.__array_wrap__
        partials = [cmplx_wrap(f(Bicomplex(x + 1j * hi, hi), *args,
                                 **kwds)).imag12
                    for hi in increments]
        return np.array(partials)

    @staticmethod
    def _complex_even(f, fx, x, h, *args, **kwargs):
        n = len(x)
        increments = np.identity(n) * h * (1j + 1) / np.sqrt(2)
        partials = [(f(x + hi, *args, **kwargs) +
                     f(x - hi, *args, **kwargs)).imag
                    for hi in increments]
        return np.array(partials)

    def __call__(self, x, *args, **kwds):
        return super(Hessdiag, self).__call__(np.atleast_1d(x), *args, **kwds)


class Hessian(Hessdiag):

    __doc__ = _cmn_doc % dict(
        derivative='Hessian',
        extra_parameter="",
        returns="""
    Returns
    -------
    hess : ndarray
       array of partial second derivatives, Hessian
    """, extra_note="""
    Computes the Hessian according to method as:
    'forward' :eq:`7`, 'central' :eq:`9` and 'complex' :eq:`10`:

    .. math::
        \quad ((f(x + d_j e_j + d_k e_k) - f(x + d_j e_j))) / (d_j d_k)
        :label: 7

    .. math::
        \quad  ((f(x + d_j e_j + d_k e_k) - f(x + d_j e_j - d_k e_k)) -
                (f(x - d_j e_j + d_k e_k) - f(x - d_j e_j - d_k e_k)) /
                (4 d_j d_k)
        :label: 9

    .. math::
        imag(f(x + i d_j e_j + d_k e_k) - f(x + i d_j e_j - d_k e_k)) /
            (2 d_j d_k)
        :label: 10

    where :math:`e_j` is a vector with element :math:`j` is one and the rest
    are zero and :math:`d_j` is a scalar spacing :math:`steps_j`.
    """, example="""
    Example
    -------
    >>> import numpy as np
    >>> import numdifftools as nd

    # Rosenbrock function, minimized at [1,1]

    >>> rosen = lambda x : (1.-x[0])**2 + 105*(x[1]-x[0]**2)**2
    >>> Hfun = nd.Hessian(rosen)
    >>> h = Hfun([1, 1])
    >>> h
    array([[ 842., -420.],
           [-420.,  210.]])

    # cos(x-y), at (0,0)

    >>> cos = np.cos
    >>> fun = lambda xy : cos(xy[0]-xy[1])
    >>> Hfun2 = nd.Hessian(fun)
    >>> h2 = Hfun2([0, 0])
    >>> h2
    array([[-1.,  1.],
           [ 1., -1.]])""", see_also="""
    See also
    --------
    Derivative, Hessian
    """)

    order = property(fget=lambda cls: dict(backward=1, forward=1,
                                           complex=2).get(cls.method, 2),
                     fset=lambda cls, order: None)

    def _apply_fd_rule(self, step_ratio, sequence, steps):
        """
        Return derivative estimates of f at x0 for a sequence of stepsizes h

        Here the difference rule is already applied. Just return result.
        """
        return self._vstack(sequence, steps)

    @staticmethod
    def _complex_high_order():
        return False

    @staticmethod
    def _complex_even(f, fx, x, h, *args, **kwargs):
        """
        Calculate Hessian with complex-step derivative approximation

        The stepsize is the same for the complex and the finite difference part
        """
        n = len(x)
        ee = np.diag(h)
        hess = 2. * np.outer(h, h)
        for i in range(n):
            for j in range(i, n):
                hess[i, j] = (f(x + 1j * ee[i] + ee[j], *args, **kwargs) -
                              f(x + 1j * ee[i] - ee[j], *args, **kwargs)
                              ).imag / hess[j, i]
                hess[j, i] = hess[i, j]
        return hess

    @staticmethod
    def _multicomplex2(f, fx, x, h, *args, **kwargs):
        """Calculate Hessian with Bicomplex-step derivative approximation"""
        n = len(x)
        ee = np.diag(h)
        hess = np.outer(h, h)
        cmplx_wrap = Bicomplex.__array_wrap__
        for i in range(n):
            for j in range(i, n):
                zph = Bicomplex(x + 1j * ee[i, :], ee[j, :])
                hess[i, j] = cmplx_wrap(f(zph, *args,
                                          **kwargs)).imag12 / hess[j, i]
                hess[j, i] = hess[i, j]
        return hess

    @staticmethod
    def _central_even(f, fx, x, h, *args, **kwargs):
        """Eq 9."""
        n = len(x)
        ee = np.diag(h)
        hess = np.outer(h, h)
        for i in range(n):
            hess[i, i] = (f(x + 2 * ee[i, :], *args, **kwargs) - 2 * fx +
                          f(x - 2 * ee[i, :], *args, **kwargs)
                          ) / (4. * hess[i, i])
            for j in range(i + 1, n):
                hess[i, j] = (f(x + ee[i, :] + ee[j, :], *args, **kwargs) -
                              f(x + ee[i, :] - ee[j, :], *args, **kwargs) -
                              f(x - ee[i, :] + ee[j, :], *args, **kwargs) +
                              f(x - ee[i, :] - ee[j, :], *args, **kwargs)
                              ) / (4. * hess[j, i])
                hess[j, i] = hess[i, j]
        return hess

    @staticmethod
    def _central2(f, fx, x, h, *args, **kwargs):
        """Eq. 8"""
        n = len(x)
        ee = np.diag(h)
        dtype = np.result_type(fx)
        g = np.empty(n, dtype=dtype)
        gg = np.empty(n, dtype=dtype)
        for i in range(n):
            g[i] = f(x + ee[i], *args, **kwargs)
            gg[i] = f(x - ee[i], *args, **kwargs)

        hess = np.empty((n, n), dtype=dtype)
        np.outer(h, h, out=hess)
        for i in range(n):
            for j in range(i, n):
                hess[i, j] = (f(x + ee[i, :] + ee[j, :], *args, **kwargs) -
                              g[i] - g[j] + fx +
                              f(x - ee[i, :] - ee[j, :], *args, **kwargs) -
                              gg[i] - gg[j] + fx) / (2 * hess[j, i])
                hess[j, i] = hess[i, j]

        return hess

    @staticmethod
    def _forward(f, fx, x, h, *args, **kwargs):
        """Eq. 7"""
        n = len(x)
        ee = np.diag(h)
        dtype = np.result_type(fx)
        g = np.empty(n, dtype=dtype)
        for i in range(n):
            g[i] = f(x + ee[i, :], *args, **kwargs)

        hess = np.empty((n, n), dtype=dtype)
        np.outer(h, h, out=hess)
        for i in range(n):
            for j in range(i, n):
                hess[i, j] = (f(x + ee[i, :] + ee[j, :], *args, **kwargs) -
                              g[i] - g[j] + fx) / hess[j, i]
                hess[j, i] = hess[i, j]
        return hess

    def _backward(self, f, fx, x, h, *args, **kwargs):
        return self._forward(f, fx, x, -h, *args, **kwargs)


EPS = np.MachAr().eps


def _get_epsilon(x, s, epsilon, n):
    if epsilon is None:
        h = EPS**(1. / s) * np.maximum(np.abs(x), 0.1)
    else:
        if np.isscalar(epsilon):
            h = np.empty(n)
            h.fill(epsilon)
        else:  # pragma : no cover
            h = np.asarray(epsilon)
            if h.shape != x.shape:
                raise ValueError("If h is not a scalar it must have the same"
                                 " shape as x.")
    return h


def approx_fprime(x, f, epsilon=None, args=(), kwargs=None, centered=True):
    '''
    Gradient of function, or Jacobian if function fun returns 1d array

    Parameters
    ----------
    x : array
        parameters at which the derivative is evaluated
    fun : function
        `fun(*((x,)+args), **kwargs)` returning either one value or 1d array
    epsilon : float, optional
        Stepsize, if None, optimal stepsize is used. This is EPS**(1/2)*x for
        `centered` == False and EPS**(1/3)*x for `centered` == True.
    args : tuple
        Tuple of additional arguments for function `fun`.
    kwargs : dict
        Dictionary of additional keyword arguments for function `fun`.
    centered : bool
        Whether central difference should be returned. If not, does forward
        differencing.

    Returns
    -------
    grad : array
        gradient or Jacobian

    Notes
    -----
    If fun returns a 1d array, it returns a Jacobian. If a 2d array is returned
    by fun (e.g., with a value for each observation), it returns a 3d array
    with the Jacobian of each observation with shape xk x nobs x xk. I.e.,
    the Jacobian of the first observation would be [:, 0, :]

     Example
    -------
    >>> import numdifftools as nd

    #(nonlinear least squares)

    >>> xdata = np.arange(0,1,0.1)
    >>> ydata = 1+2*np.exp(0.75*xdata)
    >>> fun = lambda c: (c[0]+c[1]*np.exp(c[2]*xdata) - ydata)**2
    >>> np.allclose(fun([1, 2, 0.75]).shape, (10,))
    True
    >>> np.allclose(approx_fprime([1, 2, 0.75], fun), np.zeros((10,3)))
    True

    >>> fun2 = lambda x : x[0]*x[1]*x[2]**2
    >>> np.allclose(approx_fprime([1.,2.,3.], fun2), [[18., 9., 12.]])
    True

    >>> fun3 = lambda x : np.vstack((x[0]*x[1]*x[2]**2, x[0]*x[1]*x[2]))
    >>> np.allclose(approx_fprime([1., 2., 3.], fun3),
    ...            [[18., 9., 12.], [6., 3., 2.]])
    True
    >>> np.allclose(approx_fprime([4., 5., 6.], fun3),
    ...            [[180., 144., 240.], [30., 24., 20.]])
    True

    >>> np.allclose(approx_fprime(np.array([[1.,2.,3.], [4., 5., 6.]]).T, fun3),
    ...            [[[  18.,  180.],
    ...              [   9.,  144.],
    ...              [  12.,  240.]],
    ...             [[   6.,   30.],
    ...              [   3.,   24.],
    ...              [   2.,   20.]]])
    True
    '''
    kwargs = {} if kwargs is None else kwargs
    n = len(x)
    # TODO:  add scaled stepsize
    f0 = f(*(x,) + args, **kwargs)
    dim = np.atleast_1d(f0).shape  # it could be a scalar
    grad = np.zeros((n,) + dim, float)
    ei = np.zeros(np.shape(x), float)
    if not centered:
        epsilon = _get_epsilon(x, 2, epsilon, n)
        for k in range(n):
            ei[k] = epsilon[k]
            grad[k, :] = (f(*(x + ei,) + args, **kwargs) - f0) / epsilon[k]
            ei[k] = 0.0
    else:
        epsilon = _get_epsilon(x, 3, epsilon, n) / 2.
        for k in range(n):
            ei[k] = epsilon[k]
            grad[k, :] = (f(*(x + ei,) + args, **kwargs) -
                          f(*(x - ei,) + args, **kwargs)) / (2 * epsilon[k])
            ei[k] = 0.0
    grad = grad.squeeze()
    axes = [0, 1, 2][:grad.ndim]
    axes[:2] = axes[1::-1]
    return np.transpose(grad, axes=axes).squeeze()

if __name__ == '__main__':
    from numdifftools.testing import test_docstrings
    test_docstrings()<|MERGE_RESOLUTION|>--- conflicted
+++ resolved
@@ -663,19 +663,7 @@
         return self._apply_fd_rule(step_ratio, results, steps2)
 
     def __call__(self, x, *args, **kwds):
-<<<<<<< HEAD
-        vals = super(Jacobian, self).__call__(np.atleast_1d(x), *args, **kwds)
-        if self.full_output:
-            vals, info = vals
-        if vals.ndim == 3:
-            vals = np.array([np.hstack([np.diag(hj) for hj in hi])
-                            for hi in vals])
-        if self.full_output:
-            return vals, info
-        return vals
-=======
         return super(Jacobian, self).__call__(np.atleast_1d(x), *args, **kwds)
->>>>>>> 34eda21b
 
 
 class Gradient(Jacobian):
