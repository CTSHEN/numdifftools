
import numpy as np
from scipy.special import factorial
from numdifftools.extrapolation import EPS, dea3
from numdifftools.limits import _Limit
from collections import namedtuple
<<<<<<< HEAD
# from numba import jit, float64, int64, int32, int8, void
=======
>>>>>>> 34eda21b

_INFO = namedtuple('info', ['error_estimate',
                            'degenerate',
                            'final_radius',
                            'function_count',
                            'iterations', 'failed'])
CENTRAL_WEIGHTS_AND_POINTS = {
    (1, 3): (np.array([-1, 0, 1]) / 2.0, np.arange(-1, 2)),
    (1, 5): (np.array([1, -8, 0, 8, -1]) / 12.0, np.arange(-2, 3)),
    (1, 7): (np.array([-1, 9, -45, 0, 45, -9, 1]) / 60.0, np.arange(-3, 4)),
    (1, 9): (np.array([3, -32, 168, -672, 0, 672, -168, 32, -3], dtype=float) / 840.0,
             np.arange(-4, 5)),
    (2, 3): (np.array([1, -2.0, 1]), np.arange(-1, 2)),
    (2, 5): (np.array([-1, 16, -30, 16, -1], dtype=float) / 12.0, np.arange(-2, 3)),
    (2, 7): (np.array([2, -27, 270, -490, 270, -27, 2], dtype=float) / 180.0,
             np.arange(-3, 4)),
    (2, 9): (np.array([-9, 128, -1008, 8064, -14350,
                       8064, -1008, 128, -9], dtype=float) / 5040.0,
             np.arange(-4, 5))}


def _assert(cond, msg):
    if not cond:
        raise ValueError(msg)


def fd_weights_all(x, x0=0, n=1):
    """
    Return finite difference weights for derivatives of all orders up to n.

    Parameters
    ----------
    x : vector, length m
        x-coordinates for grid points
    x0 : scalar
        location where approximations are to be accurate
    n : scalar integer
        highest derivative that we want to find weights for

    Returns
    -------
    weights :  array, shape n+1 x m
        contains coefficients for the j'th derivative in row j (0 <= j <= n)

    Notes
    -----
    The x values can be arbitrarily spaced but must be distinct and len(x) > n.

    The Fornberg algorithm is much more stable numerically than regular
    vandermonde systems for large values of n.

    See also:
    ---------
    fd_weights

    Reference
    ---------
    B. Fornberg (1998)
    "Calculation of weights_and_points in finite difference formulas",
    SIAM Review 40, pp. 685-691.

    http://www.scholarpedia.org/article/Finite_difference_method
    """
    m = len(x)
    _assert(n < m, 'len(x) must be larger than n')

    weights = np.zeros((m, n + 1))
    _fd_weights_all(weights, x, x0, n)
    return weights.T


# from numba import jit, float64, int64, int32, int8, void
# @jit(void(float64[:,:], float64[:], float64, int64))
def _fd_weights_all(weights, x, x0, n):
    m = len(x)
    c1, c4 = 1, x[0] - x0
    weights[0, 0] = 1
    for i in range(1, m):
        j = np.arange(0, min(i, n) + 1)
        c2, c5, c4 = 1, c4, x[i] - x0
        for v in range(i):
            c3 = x[i] - x[v]
            c2, c6, c7 = c2 * c3, j * weights[v, j - 1], weights[v, j]
            weights[v, j] = (c4 * c7 - c6) / c3
        weights[i, j] = c1 * (c6 - c5 * c7) / c2
        c1 = c2


def fd_weights(x, x0=0, n=1):
    """
    Return finite difference weights for the n'th derivative.

    Parameters
    ----------
    x : vector
        abscissas used for the evaluation for the derivative at x0.
    x0 : scalar
        location where approximations are to be accurate
    n : scalar integer
        order of derivative. Note for n=0 this can be used to evaluate the
        interpolating polynomial itself.

    Example
    -------
    >>> import numpy as np
    >>> import numdifftools.fornberg as ndf
    >>> x = np.linspace(-1, 1, 5) * 1e-3
    >>> w = ndf.fd_weights(x, x0=0, n=1)
    >>> df = np.dot(w, np.exp(x))
    >>> np.allclose(df, 1)
    True

    See also
    --------
    fd_weights_all
    """
    return fd_weights_all(x, x0, n)[-1]


def fd_derivative(fx, x, n=1, m=2):
    """
    Return the n'th derivative for all points using Finite Difference method.

    Parameters
    ----------
    fx : vector
        function values which are evaluated on x i.e. fx[i] = f(x[i])
    x : vector
        abscissas on which fx is evaluated.  The x values can be arbitrarily
        spaced but must be distinct and len(x) > n.
    n : scalar integer
        order of derivative.
    m : scalar integer
        defines the stencil size. The stencil size is of 2 * mm + 1
        points in the interior, and 2 * mm + 2 points for each of the 2 * mm
        boundary points where mm = n // 2 + m.

    fd_derivative evaluates an approximation for the n'th derivative of the
    vector function f(x) using the Fornberg finite difference method.
    Restrictions: 0 < n < len(x) and 2*mm+2 <= len(x)

    Example
    -------
    >>> import numpy as np
    >>> import numdifftools.fornberg as ndf
    >>> x = np.linspace(-1, 1, 25)
    >>> fx = np.exp(x)
    >>> df = ndf.fd_derivative(fx, x, n=1)
    >>> np.allclose(df, fx)
    True

    See also
    --------
    fd_weights
    """
    num_x = len(x)
    _assert(n < num_x, 'len(x) must be larger than n')
    _assert(num_x == len(fx), 'len(x) must be equal len(fx)')

    du = np.zeros(np.shape(fx))

    mm = n // 2 + m
    size = 2 * mm + 2  # stencil size at boundary
    # 2 * mm boundary points
    for i in range(mm):
        du[i] = np.dot(fd_weights(x[:size], x0=x[i], n=n), fx[:size] )
        du[-i-1] = np.dot(fd_weights(x[-size:], x0=x[-i-1], n=n), fx[-size:])

    # interior points
    for i in range(mm, num_x-mm):
       du[i] = np.dot(fd_weights(x[i-mm:i+mm+1], x0=x[i], n=n), fx[i-mm:i+mm+1])

    return du


def _circle(z, r, m):
    theta = np.linspace(0.0, 2.0 * np.pi, num=m, endpoint=False)
    return z + r * np.exp(theta * 1j)


def _poor_convergence(z, r, f, bn, mvec):
    """
    Test for poor convergence based on three function evaluations.

    This test evaluates the function at the three points and returns false if
    the relative error is greater than 1e-3.
    """
    check_points = (-0.4 + 0.3j, 0.7 + 0.2j, 0.02 - 0.06j)
    diffs = []
    ftests = []
    for check_point in check_points:
        rtest = r * check_point
        ztest = z + rtest
        ftest = f(ztest)
        # Evaluate powerseries:
        comp = np.sum(bn * np.power(check_point, mvec))
        ftests.append(ftest)
        diffs.append(comp - ftest)

    max_abs_error = np.max(np.abs(diffs))
    max_f_value = np.max(np.abs(ftests))
    return max_abs_error > 1e-3 * max_f_value


def _get_logn(n):
    return np.int_(np.log2(n - 1) - 1.5849625007211561).clip(min=0)


def _num_taylor_coefficients(n):
    """
    Return number of taylor coefficients

    Parameters
    ----------
    n : scalar integer
        Wanted number of taylor coefficients

    Returns
    -------
    m : scalar integer
        Number of taylor coefficients calculated
           8 if       n <= 6
          16 if   6 < n <= 12
          32 if  12 < n <= 25
          64 if  25 < n <= 51
         128 if  51 < n <= 103
         256 if 103 < n <= 192
    """
    _assert(n < 193, 'Number of derivatives too large.  Must be less than 193')
    correction = np.array([0, 0, 1, 3, 4, 7])[_get_logn(n)]
    log2n = _get_logn(n - correction)
    m = 2 ** (log2n + 3)
    return m


def richardson_parameter(vals, k):
    c = np.real((vals[k - 1] - vals[k - 2]) / (vals[k] - vals[k - 1])) - 1.
    # The lower bound 0.07 admits the singularity x.^-0.9
    c = np.maximum(c, 0.07)
    return -c


def richardson(vals, k, c=None):
    """Richardson extrapolation with parameter estimation"""
    if c is None:
        c = richardson_parameter(vals, k)
    return vals[k] - (vals[k] - vals[k - 1]) / c


def _extrapolate(bs, rs, m):
    # Begin Richardson Extrapolation. Presumably we have bs[i]'s around three
    # successive circles and can now extrapolate those coefficients, zeroing
    # out higher order error terms.

    nk = len(rs)
    extrap0 = []
    extrap = []
    for k in range(1, nk):
        extrap0.append(richardson(bs, k=k, c=1.0 - (rs[k - 1] / rs[k]) ** m))

    for k in range(1, nk - 1):
        extrap.append(richardson(extrap0, k=k,
                                 c=1.0 - (rs[k - 1] / rs[k + 1]) ** m))
    return extrap


def taylor(fun, z0=0, n=1, r=0.0061, max_iter=30, min_iter=None, num_extrap=3,
           step_ratio=1.6, full_output=False):
    """
    Return Taylor coefficients of complex analytic function using FFT

    Parameters
    ----------
    fun : callable
        function to differentiate
    z0 : real or complex scalar at which to evaluate the derivatives
    n : scalar integer, default 1
        Number of taylor coefficents to compute. Maximum number is 100.
    r : real scalar, default 0.0061
        Initial radius at which to evaluate. For well-behaved functions,
        the computation should be insensitive to the initial radius to within
        about four orders of magnitude.
    max_iter : scalar integer, default 30
        Maximum number of iterations
    min_iter : scalar integer, default max_iter // 2
        Minimum number of iterations before the solution may be deemed
        degenerate.  A larger number allows the algorithm to correct a bad
        initial radius.
    step_ratio : real scalar, default 1.6
        Initial grow/shrinking factor for finding the best radius.
    num_extrap : scalar integer, default 3
        number of extrapolation steps used in the calculation
    full_output : bool, optional
        If `full_output` is False, only the coefficents is returned.
        If `full_output` is True, then (coefs, status) is returned

    Returns
    -------
    coefs : ndarray
       array of taylor coefficents
    status: Optional object into which output information is written. Fields are:
        degenerate: True if the algorithm was unable to bound the error
        iterations: Number of iterations executed
        function_count: Number of function calls
        final_radius: Ending radius of the algorithm
        failed: True if the maximum number of iterations was reached
        error_estimate: approximate bounds of the rounding error.

    This module uses the method of Fornberg to compute the Taylor series
    coefficents of a complex analytic function along with error bounds. The
    method uses a Fast Fourier Transform to invert function evaluations around
    a circle into Taylor series coefficients and uses Richardson Extrapolation
    to improve and bound the estimate. Unlike real-valued finite differences,
    the method searches for a desirable radius and so is reasonably insensitive
    to the initial radius-to within a number of orders of magnitude at least.
    For most cases, the default configuration is likely to succeed.

    Restrictions

    The method uses the coefficients themselves to control the truncation error,
    so the error will not be properly bounded for functions like low-order
    polynomials whose Taylor series coefficients are nearly zero. If the error
    cannot be bounded, degenerate flag will be set to true, and an answer will
    still be computed and returned but should be used with caution.

    Example
    -------

    Compute the first 6 taylor coefficients 1 / (1 - z) expanded round  z0 = 0:
    >>> import numdifftools.fornberg as ndf
    >>> import numpy as np
    >>> c, info = ndf.taylor(lambda x: 1./(1-x), z0=0, n=6, full_output=True)
    >>> np.allclose(c, np.ones(8))
    True
    >>> np.all(info.error_estimate < 1e-9)
    True
    >>> (info.function_count, info.iterations, info.failed) == (144, 18, False)
    True


    References
    ----------
    [1] Fornberg, B. (1981).
        Numerical Differentiation of Analytic Functions.
        ACM Transactions on Mathematical Software (TOMS),
        7(4), 512-526. http://doi.org/10.1145/355972.355979
    """
    if min_iter is None:
        min_iter = max_iter // 2
    direction_changes = 0
    rs = []
    bs = []
    previous_direction = None
    degenerate = failed = False
    m = _num_taylor_coefficients(n)
    mvec = np.arange(m)
    # A factor for testing against the targeted geometric progression of
    # FFT coefficients:
    crat = m * (np.exp(np.log(1e-4) / (m - 1))) ** mvec

    # Start iterating. The goal of this loops is to select a circle radius that
    # yields a nice geometric progression of the coefficients (which controls
    # the error), and then to accumulate *three* successive approximations as a
    # function of the circle radius r so that we can perform Richardson
    # Extrapolation and zero out error terms, *greatly* improving the quality
    # of the approximation.

    num_changes = 0
    i = 0
    for i in range(max_iter):
        # print('r = %g' % (r))

        bn = np.fft.fft(fun(_circle(z0, r, m))) / m
        bs.append(bn * np.power(r, -mvec))
        rs.append(r)
        if direction_changes > 1 or degenerate:
            num_changes += 1
            # if len(rs) >= 3:
            if num_changes >= 1 + num_extrap:
                break

        if not degenerate:
            # If not degenerate, check for geometric progression in the fourier
            # transform:
            bnc = bn / crat
            m1 = np.max(np.abs(bnc[:m // 2]))
            m2 = np.max(np.abs(bnc[m // 2:]))
            # If there's an extreme mismatch, then we can consider the
            # geometric progression degenerate, whether one way or the other,
            # and just alternate directions instead of trying to target a
            # specific error bound (not ideal, but not a good reason to fail
            # catastrophically):
            #
            # Note: only consider it degenerate if we've had a chance to steer
            # the radius in the direction at least `min_iter` times:
            degenerate = i > min_iter and (m1 / m2 < 1e-8 or m2 / m1 < 1e-8)

        if degenerate:
            needs_smaller = i % 2 == 0
        else:
            needs_smaller = (m1 != m1 or m2 != m2 or m1 < m2 or
                             _poor_convergence(z0, r, fun, bn, mvec))

        if (previous_direction is not None and
                needs_smaller != previous_direction):
            direction_changes += 1

        if direction_changes > 0:
            # Once we've started changing directions, we've found our range so
            # start taking the square root of the growth factor so that
            # richardson extrapolation is well-behaved:
            step_ratio = np.sqrt(step_ratio)

        if needs_smaller:
            r /= step_ratio
        else:
            r *= step_ratio

        previous_direction = needs_smaller
    else:
        failed = True

    extrap = _extrapolate(bs, rs, m)
    if len(extrap) > 2:
        all_coefs, all_errors = dea3(extrap[:-2], extrap[1:-1], extrap[2:])
        coefs, info = _Limit._get_best_estimate(all_coefs, all_errors,
                                                np.atleast_1d(rs[4:])[:, None]*mvec, (m,))
        errors = info.error_estimate
    else:
        errors = EPS / np.power(rs[2], mvec) * np.maximum(m1, m2)
        coefs = extrap[-1]

    if full_output:
        info = _INFO(errors, degenerate, final_radius=r,
                     function_count=i * m, iterations=i, failed=failed)
        return coefs, info
    return coefs


def derivative(fun, z0, n=1, r=0.0061, max_iter=30, min_iter=None, num_extrap=3,
               step_ratio=1.6, full_output=False):
    """
    Calculate n-th derivative of complex analytic function using FFT

    Parameters
    ----------
    fun : callable
        function to differentiate
    z0 : real or complex scalar at which to evaluate the derivatives
    n : scalar integer, default 1
        Number of derivatives to compute where 0 represents the value of the
        function and n represents the nth derivative. Maximum number is 100.

    r : real scalar, default 0.0061
        Initial radius at which to evaluate. For well-behaved functions,
        the computation should be insensitive to the initial radius to within
        about four orders of magnitude.
    max_iter : scalar integer, default 30
        Maximum number of iterations
    min_iter : scalar integer, default max_iter // 2
        Minimum number of iterations before the solution may be deemed
        degenerate.  A larger number allows the algorithm to correct a bad
        initial radius.
    step_ratio : real scalar, default 1.6
        Initial grow/shrinking factor for finding the best radius.
    num_extrap : scalar integer, default 3
        number of extrapolation steps used in the calculation
    full_output : bool, optional
        If `full_output` is False, only the derivative is returned.
        If `full_output` is True, then (der, status) is returned `der` is the
        derivative, and `status` is a Results object.

    Returns
    -------
    der : ndarray
       array of derivatives
    status: Optional object into which output information is written. Fields are:
        degenerate: True if the algorithm was unable to bound the error
        iterations: Number of iterations executed
        function_count: Number of function calls
        final_radius: Ending radius of the algorithm
        failed: True if the maximum number of iterations was reached
        error_estimate: approximate bounds of the rounding error.

    This module uses the method of Fornberg to compute the derivatives of a
    complex analytic function along with error bounds. The method uses a
    Fast Fourier Transform to invert function evaluations around a circle into
    Taylor series coefficients, uses Richardson Extrapolation to improve
    and bound the estimate, then multiplies by a factorial to compute the
    derivatives. Unlike real-valued finite differences, the method searches for
    a desirable radius and so is reasonably insensitive to the initial
    radius-to within a number of orders of magnitude at least. For most cases,
    the default configuration is likely to succeed.

    Restrictions

    The method uses the coefficients themselves to control the truncation error,
    so the error will not be properly bounded for functions like low-order
    polynomials whose Taylor series coefficients are nearly zero. If the error
    cannot be bounded, degenerate flag will be set to true, and an answer will
    still be computed and returned but should be used with caution.

    Example
    -------

    To compute the first five derivatives of 1 / (1 - z) at z = 0:
    Compute the first 6 taylor derivatives of 1 / (1 - z) at z0 = 0:
    >>> import numdifftools.fornberg as ndf
    >>> import numpy as np
    >>> def fun(x):
    ...    return 1./(1-x)
    >>> c, info = ndf.derivative(fun, z0=0, n=6, full_output=True)
    >>> np.allclose(c, [1, 1, 2, 6, 24, 120, 720, 5040])
    True
    >>> np.all(info.error_estimate < 1e-9*c.real)
    True
    >>> (info.function_count, info.iterations, info.failed) == (144, 18, False)
    True


    References
    ----------
    [1] Fornberg, B. (1981).
        Numerical Differentiation of Analytic Functions.
        ACM Transactions on Mathematical Software (TOMS),
        7(4), 512-526. http://doi.org/10.1145/355972.355979
    """
    result = taylor(fun, z0, n=n, r=r, max_iter=max_iter, min_iter=min_iter,
                    num_extrap=num_extrap, step_ratio=step_ratio,
                    full_output=full_output)
    # convert taylor series --> actual derivatives.
    m = _num_taylor_coefficients(n)
    fact = factorial(np.arange(m))
    if full_output:
        coefs, info_ = result
        info = _INFO(info_.error_estimate * fact, *info_[1:])
        return coefs * fact, info
    return result * fact


def main():
    def fun(z):
        return np.exp(z)
    def fun1(z):
        return np.exp(z) / (np.sin(z)**3+ np.cos(z)**3)
    def fun2(z):
        return np.exp(1.0j * z)
    def fun3(z):
        return z**6
    def fun4(z):
        return z * (0.5 + 1./np.expm1(z))
    def fun5(z):
        return np.tan(z)
    def fun6(z):
        return 1.0j + z + 1.0j * z**2
    def fun7(z):
        return 1.0 / (1.0 - z)
    def fun8(z):
        return (1+z)**10*np.log1p(z)
    def fun9(z):
        return 10*5 + 1./(1-z)
    def fun10(z):
        return 1./(1-z)
    def fun11(z):
        return np.sqrt(z)
    def fun12(z):
        return np.arcsinh(z)
    def fun13(z):
        return np.cos(z)
    def fun14(z):
        return np.log1p(z)

    der, info = derivative(fun6, z0=0., r=0.06, n=51, max_iter=30, min_iter=15,
                           full_output=True, step_ratio=1.6)
    print(info)
    print('answer:')
    msg = '{0:3d}: {1:24.18f} + {2:24.18f}j ({3:g})'
    for i, der_i in enumerate(der):
        err = info.error_estimate[i]
        print(msg.format(i, der_i.real, der_i.imag, err))


if __name__ == '__main__':
    from numdifftools.testing import test_docstrings
    test_docstrings()
    # main()<|MERGE_RESOLUTION|>--- conflicted
+++ resolved
@@ -4,10 +4,7 @@
 from numdifftools.extrapolation import EPS, dea3
 from numdifftools.limits import _Limit
 from collections import namedtuple
-<<<<<<< HEAD
 # from numba import jit, float64, int64, int32, int8, void
-=======
->>>>>>> 34eda21b
 
 _INFO = namedtuple('info', ['error_estimate',
                             'degenerate',
@@ -173,12 +170,13 @@
     size = 2 * mm + 2  # stencil size at boundary
     # 2 * mm boundary points
     for i in range(mm):
-        du[i] = np.dot(fd_weights(x[:size], x0=x[i], n=n), fx[:size] )
+        du[i] = np.dot(fd_weights(x[:size], x0=x[i], n=n), fx[:size])
         du[-i-1] = np.dot(fd_weights(x[-size:], x0=x[-i-1], n=n), fx[-size:])
 
     # interior points
     for i in range(mm, num_x-mm):
-       du[i] = np.dot(fd_weights(x[i-mm:i+mm+1], x0=x[i], n=n), fx[i-mm:i+mm+1])
+        du[i] = np.dot(fd_weights(x[i-mm:i+mm+1], x0=x[i], n=n),
+                       fx[i-mm:i+mm+1])
 
     return du
 
@@ -308,7 +306,7 @@
     -------
     coefs : ndarray
        array of taylor coefficents
-    status: Optional object into which output information is written. Fields are:
+    status: Optional object into which output information is written:
         degenerate: True if the algorithm was unable to bound the error
         iterations: Number of iterations executed
         function_count: Number of function calls
@@ -551,32 +549,46 @@
 def main():
     def fun(z):
         return np.exp(z)
+
     def fun1(z):
-        return np.exp(z) / (np.sin(z)**3+ np.cos(z)**3)
+        return np.exp(z) / (np.sin(z)**3 + np.cos(z)**3)
+
     def fun2(z):
         return np.exp(1.0j * z)
+
     def fun3(z):
         return z**6
+
     def fun4(z):
         return z * (0.5 + 1./np.expm1(z))
+
     def fun5(z):
         return np.tan(z)
+
     def fun6(z):
         return 1.0j + z + 1.0j * z**2
+
     def fun7(z):
         return 1.0 / (1.0 - z)
+
     def fun8(z):
         return (1+z)**10*np.log1p(z)
+
     def fun9(z):
         return 10*5 + 1./(1-z)
+
     def fun10(z):
         return 1./(1-z)
+
     def fun11(z):
         return np.sqrt(z)
+
     def fun12(z):
         return np.arcsinh(z)
+
     def fun13(z):
         return np.cos(z)
+
     def fun14(z):
         return np.log1p(z)
 
